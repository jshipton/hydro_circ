from firedrake import (Function, conditional, dx, inner, dot, div, sqrt, exp,
                       Constant, FunctionSpace, assemble)
from firedrake.fml import subject
from ufl.domain import extract_unique_domain

#from gusto.core import EquationParameters
from gusto.core.labels import source_label
from gusto.physics import PhysicsParametrisation
import inspect


class EquationParameters(object):
    """A base configuration object for storing equation parameters."""

    mesh = None

    def __init__(self, mesh, **kwargs):
        """
        Args:
            mesh: for creating the real function space
            **kwargs: attributes and their values to be stored in the object.
        """
        self.mesh = mesh
        typecheck = lambda val: type(val) in [float, int, Constant]
        params = dict(inspect.getmembers(self, typecheck))
        params.update(kwargs.items())
        for name, value in params.items():
            self.__setattr__(name, value)

    def __setattr__(self, name, value):
        """
        Sets the model configuration attributes.

        When attributes are provided as floats or integers, these are converted
        to Firedrake :class:`Constant` objects, other than a handful of special
        integers.

        Args:
            name: the attribute's name.
            value: the value to provide to the attribute.

        Raises:
            AttributeError: if the :class:`Configuration` object does not have
                this attribute pre-defined.
        """
        if not hasattr(self, name):
            raise AttributeError("'%s' object has no attribute '%s'" % (type(self).__name__, name))

        # Almost all parameters should be functions on the real space
        # -- but there are some specific exceptions which should be
        # kept as integers
        if self.mesh is not None:
            # This check is required so that on instantiation we do
            # not hit this line while self.mesh is still None
            R = FunctionSpace(self.mesh, 'R', 0)
        if type(value) in [float, int, Constant]:
            object.__setattr__(self, name, Function(R, val=float(value)))
        else:
            object.__setattr__(self, name, value)


class HydroCircParameters(EquationParameters):
    Omega = 6.501e-6    # rotation rate of planet (rad s^-1)
    g = 10.9            # gravitational acceleration (m s^-2)
    H = 2500.           # depth of atmospheric boundary layer (mean
                        # fluid depth) (m)
    r = 3.6e-5          # linear coefficient of friction (N kg^-1 m^-1 s)
    # =======================================================================
    # Large scale moisture parameters
    q_ut = 0.004        # upper-tropospheric specific humidity (kg kg^-1)
    qW = q_ut           # tropically averaged descending moisture (kg
                        # kg^-1). q_ut for now, but should be somewhat
                        # higher probably.
    # =======================================================================
    # Parameters used to compute evaporation and precipitation
    rho0 = 1            # constant density of boundary layer air (kg m^-3)
    cH = 1e-3           # bulk coefficient (no units)
    L = 2.5e6           # latent heat of condensation (J kg^-1)
    Rw = 416            # specific gas constant for water vapour (J K^-1 kg^-1)
    e0 = 2300*exp(L/(Rw*293.))   # reference saturation vapour pressure (Pa)
    p0 = 1e5            # reference pressure (Pa)
    mB = 0.006029       # boundary layer overturning timescale (kg m^-2 s^-1)

    # =======================================================================
    # Parameters used to compute vertical velocity w
    Cp = 1005.          # specific heat capacity at constant pressure
                        # of dry air (J K^-1 kg^-1)
    dtheta = 50         # change in potential temperature across
                        # troposphere (K)
    Qcl = 100.          # net combined radiative-sensible cooling
                        # of free atmosphere (W m^-2)
    qC = 0.018          # critical specific humidity for
                        # initiation of convection (kg kg^-1)


def w(parameters, P):

    L = parameters.L
    Qcl = parameters.Qcl
    rho0 = parameters.rho0
    Cp = parameters.Cp
    dtheta = parameters.dtheta

    return (L * P - Qcl) / (rho0 * Cp * dtheta)


def precip(parameters, q):

    qC = parameters.qC
    mB = parameters.mB
    q_ut = parameters.q_ut

    return conditional(q > qC, mB * (q - q_ut), 0)


def evap(parameters, q, u, qs):

    cH = parameters.cH
    rho0 = parameters.rho0

    return conditional(
        qs > q,
        rho0 * cH * sqrt(dot(u, u)) * (qs - q),
        0)


def qW(q, P, w):

    descent_expr = conditional(w < 0, w, 0)
    ascent_expr = conditional(w >= 0, q * w - P, 0)
    return assemble(ascent_expr * dx) / assemble(descent_expr * dx)


class LinearFriction(PhysicsParametrisation):

    def __init__(self, equation):

        label_name = 'linear_friction'
        super().__init__(equation, label_name)

        r = self.parameters.r
        W = equation.function_space
        Vu = W.sub(0)
        test_u = equation.tests[0]
        self.u = Function(Vu)

        equation.residual += source_label(self.label(
            subject(inner(test_u, r * self.u) * dx, equation.X),
            self.evaluate
        ))

    def evaluate(self, x_in, dt, x_out=None):

        self.u.assign(x_in.subfunctions[0])


class VerticalVelocity(PhysicsParametrisation):

    def __init__(self, equation):

        label_name = 'vertical_velocity'
        super().__init__(equation, label_name)

        self.max_its = 100
        self.tol = 1e-8
        self.diff = 1e-1
        W = equation.function_space
        Vh = W.sub(1)
        test_h = equation.tests[1]
        self.q = Function(Vh)
        self.P = Function(Vh)
        self.w = Function(Vh)

        equation.residual += source_label(self.label(
            subject(test_h * self.w * dx, equation.X),
            self.evaluate
        ))

    def evaluate(self, x_in, dt, x_out=None):

        total_w = 1.
        nits = 0
        while abs(total_w) > self.tol and nits < self.max_its:

            self.q.assign(x_in.subfunctions[-1])
            self.P.interpolate(precip(self.parameters, self.q))
            self.w.assign(w(self.parameters, self.P))
            #print("w: ", self.w.dat.data.min(), self.w.dat.data.max())
            area = assemble(1*dx(domain=extract_unique_domain(self.w)))
            total_w = assemble(self.w * dx) / area
            if total_w > 0:
                self.parameters.qC += self.diff
            else:
                self.parameters.qC -= self.diff
            print(f"nits: {nits}, total_w: {total_w:.6f}, qC: {float(self.parameters.qC):.4f}, min w: {self.w.dat.data.min():.4f}, max w: {self.w.dat.data.max():.4f}")
            nits +=1
            

class Evaporation(PhysicsParametrisation):

    def __init__(self, equation, qs):

        label_name = 'evaporation'
        super().__init__(equation, label_name)

        rho0 = self.parameters.rho0
        H = self.parameters.H

        W = equation.function_space
        Vu = W.sub(0)
        self.u = Function(Vu)
        Vq = W.sub(-1)
        test_q = equation.tests[-1]
        self.q = Function(Vq)
        self.E = Function(Vq)
        self.qs = qs

        equation.residual -= source_label(self.label(
            subject(test_q * self.E / (rho0 * H) * dx, equation.X),
            self.evaluate
        ))

    def evaluate(self, x_in, dt, x_out=None):

        self.u.assign(x_in.subfunctions[0])
        self.q.assign(x_in.subfunctions[-1])
        self.E.interpolate(evap(self.parameters, self.q, self.u, self.qs))
        #print("E: ", self.E.dat.data.min(), self.E.dat.data.max())


class Precipitation(PhysicsParametrisation):

    def __init__(self, equation):

        label_name = 'precipitation'
        super().__init__(equation, label_name)

        rho0 = self.parameters.rho0
        H = self.parameters.H

        W = equation.function_space
        Vu = W.sub(0)
        self.u = Function(Vu)
        Vq = W.sub(-1)
        test_q = equation.tests[-1]
        self.q = Function(Vq)
        self.P = Function(Vq)

        equation.residual += source_label(self.label(
            subject(test_q * self.P / (rho0 * H) * dx, equation.X),
            self.evaluate
        ))

    def evaluate(self, x_in, dt, x_out=None):

        self.q.assign(x_in.subfunctions[-1])
        self.P.interpolate(precip(self.parameters, self.q))
        #print("P: ", self.P.dat.data.min(), self.P.dat.data.max())


class MoistureDescent(PhysicsParametrisation):

    def __init__(self, equation):

        label_name = 'moisture_descent'
        super().__init__(equation, label_name)

        W = equation.function_space
        Vu = W.sub(0)
        self.u = Function(Vu)
        Vq = W.sub(-1)
        test_q = equation.tests[-1]
        self.P = Function(Vq)
        self.w = Function(Vq)
        self.q = Function(Vq)
        self.qA = Function(Vq)
        self.descent_integral = Constant(0.)
        self.ascent_integral = Constant(0.)
        self.qW = Constant(0.)

        self.descent_expr = conditional(self.w < 0, self.w, 0)
        self.ascent_expr = conditional(self.w >= 0,
                                        self.q * self.w - self.P,
                                        0)
        self.qA_expr = conditional(self.w < 0, self.qW, 0)

        equation.residual -= source_label(self.label(
            subject(test_q * self.qA * div(self.u) * dx, equation.X),
            self.evaluate
        ))

    def evaluate(self, x_in, dt, x_out=None):

        self.q.assign(x_in.subfunctions[-1])
        self.P.interpolate(precip(self.parameters, self.q))
        self.w.assign(w(self.parameters, self.P))
        self.qW.assign(qW(self.q, self.P, self.w))
        self.qA.interpolate(self.qA_expr)
        self.u.assign(x_in.subfunctions[0])
<<<<<<< HEAD
        #print("qA: ", self.qA.dat.data.min(), self.qA.dat.data.max())
=======
        print("qA: ", self.qA.dat.data.min(), self.qA.dat.data.max())
        print("qW: ", float(self.qW))
>>>>>>> 386a06a8
<|MERGE_RESOLUTION|>--- conflicted
+++ resolved
@@ -297,9 +297,5 @@
         self.qW.assign(qW(self.q, self.P, self.w))
         self.qA.interpolate(self.qA_expr)
         self.u.assign(x_in.subfunctions[0])
-<<<<<<< HEAD
         #print("qA: ", self.qA.dat.data.min(), self.qA.dat.data.max())
-=======
-        print("qA: ", self.qA.dat.data.min(), self.qA.dat.data.max())
-        print("qW: ", float(self.qW))
->>>>>>> 386a06a8
+        #print("qW: ", float(self.qW))