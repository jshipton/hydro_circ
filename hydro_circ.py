# Import specific functions from Firedrake
from firedrake import (SpatialCoordinate, TestFunction, TrialFunction, norm,
                       Function, dx, lhs, rhs, inner, LinearVariationalProblem,
                       LinearVariationalSolver, Constant, acos, exp,
                       jump, dot, FacetNormal, avg, grad)
from gusto import *
from gusto_physics import *
from gusto_diagnostics import *
from initialise_from_data import *

explicit_timestepping = True
<<<<<<< HEAD
=======
use_data = True
>>>>>>> 222a9de5

# Set up mesh, timestep and use Gusto to set up the finite element
# function spaces.
R = 7160000.    # radius of planet (m)
ncells = 16     # number of cells along the edge of each cube face
mesh = GeneralCubedSphereMesh(radius=R, num_cells_per_edge_of_panel=ncells,
                              degree=2)
if explicit_timestepping:
    dt = 100
    dirname = "hydro_circ_explicit"
else:
    dt = 1000
    dirname = "hydro_circ_implicit"
domain = Domain(mesh, dt, family="RTCF", degree=1)

# we need the latitude and longitude coordinates later
xyz = SpatialCoordinate(mesh)
lon, lat, _ = lonlatr_from_xyz(*xyz)

# set up the physical parameters (e.g. those use to compute E, P, qA,
# w etc.) Unless specified here, they will take the default values
parameters = HydroCircParameters(mesh=mesh)
# you can adjust parameters by passing them to HydroCircParameters
# rather than editing the gusto_physics.py file, e.g.:
parameters = HydroCircParameters(mesh=mesh, adjust_qW=True, adjust_Qcl=True)

# set up IO
output = OutputParameters(dirname=dirname,
                          dumpfreq=5,
                          dump_vtus=True,
                          dump_nc=True,
                          dumplist_latlon=[
                              'D', 'D_perturbation',
                              'u_zonal', 'u_meridional',
                              'water_vapour', 'u_divergence',
                              'vertical_velocity',
                              'evaporation', 'precipitation'
                          ])
# sneaky hack so that we can set saturation function later...
evap_diag = EvaporationDiagnostic(parameters)
diagnostic_fields=[ZonalComponent('u'),
                   MeridionalComponent('u'),
                   Divergence('u'),
                   Perturbation('D'),
                   evap_diag,
                   PrecipitationDiagnostic(parameters),
                   WDiagnostic(parameters)]
io = IO(domain, output, diagnostic_fields=diagnostic_fields)

# Coriolis
fexpr = 2*parameters.Omega*sin(lat)
# moisture
tracers = [
    WaterVapour(space='DG', transport_eqn=TransportEquationType.conservative)
]
# equations
eqns = LinearShallowWaterEquations(domain, parameters, fexpr=fexpr,
                                   active_tracers=tracers)
# hack to add in moisture tracer
tracer_names = [tracer.name for tracer in tracers]
for i, (test, field_name) in enumerate(zip(eqns.tests, eqns.field_names)):
    for tracer_name in tracer_names:
        if field_name == tracer_name:
            prog = split(eqns.X)[i]
            eqns.residual += time_derivative(
                subject(prognostic(inner(prog, test)*dx,
                                   field_name), eqns.X)
                )

# Add transport of moisture
eqns.residual += eqns.generate_tracer_transport_terms(tracers)

# compute saturation function
Ts = Function(domain.spaces("L2"), name='Ts')
if use_data:
    Ts.interpolate(initialise_from_netcdf(mesh, "initial_surf_temp_280c.nc"))
else:
    # fake surface temperature field: a constant Tmin plus Gaussian
    # perturbation centered on (lon_c, lat_c)
    lon_c = 0
    lat_c = 0
    Tmin = 230
    Tpert = 80

    def d(lon1, lat1, lon2, lat2):
        # returns distance on sphere between (lon1, lat1) and (lon2, lat2)
        return acos(sin(lat1)*sin(lat2) + cos(lat1)*cos(lat2)*cos(lon1-lon2))

    Ts.interpolate(Tmin + Tpert * exp(-d(lon_c, lat_c, lon, lat)**2))

e0 = parameters.e0
L = parameters.L
Rw = parameters.Rw
p0 = parameters.p0
qs = 0.622 * e0 * exp(-L/(Rw*Ts)) / p0
# ...setting saturation function like I said I would earlier
evap_diag.qs = qs

# physics_schemes: this adds the physics terms to the equation
linear_friction = LinearFriction(eqns)
precip = Precipitation(eqns)
w = VerticalVelocity(eqns)
evap = Evaporation(eqns, qs)
qA = MoistureDescent(eqns)

# this makes sure we use the right discretisation for the div(q u) term
transport_methods = [DGUpwind(eqns, 'water_vapour')]

if explicit_timestepping:
    # use an RK4 timestepper
    stepper = Timestepper(eqns,
                          RK4(domain),
                          io, spatial_methods=transport_methods)
else:
    # this makes the transport and physics source terms explicit but does
    # the coriolis and gravity terms implicitly - will only have any
    # effect if IMEX schemes are used
    eqns.residual = eqns.residual.label_map(
        lambda t: t.has_label(transport),
        map_if_true=lambda t: explicit(t)
    )
    eqns.residual = eqns.residual.label_map(
        lambda t: any(t.has_label(pressure_gradient, coriolis, return_tuple=True)),
        map_if_true=lambda t: implicit(t)
    )

    # use an IMEX timestepper
    stepper = Timestepper(eqns,
                          IMEX_SSP3(domain),
                          io, spatial_methods=transport_methods)

stepper.set_reference_profiles([('D', parameters.H)])

# =======================================================================
# Our initial conditions are that the height perturbation is zero
# (i.e. the depth of the atmosphere is H) and the horizontal velocity
# is zero. The initial water vapour is 0.7 times the saturation
# function. Where this is above `qC` there will be precipitation, and
# hence vertical velocity, so we compute `P` and then `w`.

# initial water vapour, q, is 0.7 * saturation value
q0 = stepper.fields("water_vapour")
q0.interpolate(0.7 * qs)
D0 = stepper.fields("D")
D0.interpolate(parameters.H)

# =======================================================================
# Now we can timestep!
tmax = 100 * dt
stepper.run(0, tmax)<|MERGE_RESOLUTION|>--- conflicted
+++ resolved
@@ -9,10 +9,7 @@
 from initialise_from_data import *
 
 explicit_timestepping = True
-<<<<<<< HEAD
-=======
 use_data = True
->>>>>>> 222a9de5
 
 # Set up mesh, timestep and use Gusto to set up the finite element
 # function spaces.
